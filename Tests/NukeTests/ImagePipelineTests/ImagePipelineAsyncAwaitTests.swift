// The MIT License (MIT)
//
// Copyright (c) 2015-2023 Alexander Grebenyuk (github.com/kean).

import XCTest
@testable import Nuke

class ImagePipelineAsyncAwaitTests: XCTestCase {
    var dataLoader: MockDataLoader!
    var pipeline: ImagePipeline!

    private var recordedProgress: [ImageTask.Progress] = []
    private var recordedPreviews: [ImageResponse] = []
    private var pipelineDelegate = ImagePipelineObserver()
    private var imageTask: ImageTask?
    private let callbackQueue = DispatchQueue(label: "testChangingCallbackQueue")
    private let callbackQueueKey = DispatchSpecificKey<Void>()

    override func setUp() {
        super.setUp()

        dataLoader = MockDataLoader()
        pipeline = ImagePipeline(delegate: pipelineDelegate) {
            $0.dataLoader = dataLoader
            $0.imageCache = nil
            $0.callbackQueue = callbackQueue
        }

        callbackQueue.setSpecific(key: callbackQueueKey, value: ())
    }

    // MARK: - Basics

    func testImageIsLoaded() async throws {
        // WHEN
        let image = try await pipeline.image(for: Test.request)

        // THEN
        XCTAssertEqual(image.sizeInPixels, CGSize(width: 640, height: 480))
    }

    // MARK: - Task-based API

    func testTaskBasedImageResponse() async throws {
        // GIVEN
        let task = pipeline.imageTask(with: Test.request)

        // WHEN
        let response = try await task.response

        // THEN
        XCTAssertEqual(response.image.sizeInPixels, CGSize(width: 640, height: 480))
    }

    func testTaskBasedImage() async throws {
        // GIVEN
        let task = pipeline.imageTask(with: Test.request)

        // WHEN
        let image = try await task.image

        // THEN
        XCTAssertEqual(image.sizeInPixels, CGSize(width: 640, height: 480))
    }

    private var observer: AnyObject?

    // MARK: - Cancellation

    func testCancellation() async throws {
        dataLoader.queue.isSuspended = true

        let task = Task {
            try await pipeline.image(for: Test.url)
        }

        observer = NotificationCenter.default.addObserver(forName: MockDataLoader.DidStartTask, object: dataLoader, queue: OperationQueue()) { _ in
            task.cancel()
        }

        var caughtError: Error?
        do {
            _ = try await task.value
        } catch {
            caughtError = error
        }
        XCTAssertTrue(caughtError is CancellationError)
    }

    func testCancelFromTaskCreated() async throws {
        dataLoader.queue.isSuspended = true
<<<<<<< HEAD
=======

        taskDelegate.onTaskCreated = { $0.cancel() }

        let task = Task {
            try await pipeline.image(for: Test.url, delegate: taskDelegate)
        }

        var caughtError: Error?
        do {
            _ = try await task.value
        } catch {
            caughtError = error
        }
        XCTAssertTrue(caughtError is CancellationError)
    }

    func testCancelImmediately() async throws {
        dataLoader.queue.isSuspended = true

        let task = Task {
            try await pipeline.image(for: Test.url, delegate: taskDelegate)
        }
        task.cancel()

        var caughtError: Error?
        do {
            _ = try await task.value
        } catch {
            caughtError = error
        }
        XCTAssertTrue(caughtError is CancellationError)
    }

    // MARK: - Load Data

    func testLoadData() async throws {
        // GIVEN
        dataLoader.results[Test.url] = .success((Test.data, Test.urlResponse))
>>>>>>> f8c761d2

        pipelineDelegate.onTaskCreated = { $0.cancel() }

        let task = Task {
            try await pipeline.image(for: Test.url)
        }

        var caughtError: Error?
        do {
            _ = try await task.value
        } catch {
            caughtError = error
        }
        XCTAssertTrue(caughtError is CancellationError)
    }

<<<<<<< HEAD
    func testCancelImmediately() async throws {
        dataLoader.queue.isSuspended = true
=======
    func testLoadDataCancelImmediately() async throws {
        dataLoader.queue.isSuspended = true

        let task = Task {
            try await pipeline.data(for: Test.url)
        }
        task.cancel()

        var caughtError: Error?
        do {
            _ = try await task.value
        } catch {
            caughtError = error
        }
        XCTAssertTrue(caughtError is CancellationError)
    }

    // MARK: - ImageTaskDelegate
>>>>>>> f8c761d2

        let task = Task {
            try await pipeline.image(for: Test.url)
        }

        task.cancel()

        var caughtError: Error?
        do {
            _ = try await task.value
        } catch {
            caughtError = error
        }
        XCTAssertTrue(caughtError is CancellationError)
    }

    // MARK: - Load Data

    func testLoadData() async throws {
        // GIVEN
        dataLoader.results[Test.url] = .success((Test.data, Test.urlResponse))

        // WHEN
        let (data, response) = try await pipeline.data(for: Test.request)

        // THEN
        XCTAssertEqual(data.count, 22788)
        XCTAssertNotNil(response?.url, Test.url.absoluteString)
    }

    func testLoadDataCancelImmediately() async throws {
        dataLoader.queue.isSuspended = true

        let task = Task {
            try await pipeline.data(for: Test.url)
        }
        task.cancel()

        var caughtError: Error?
        do {
            _ = try await task.value
        } catch {
            caughtError = error
        }
        XCTAssertTrue(caughtError is CancellationError)
    }

    func testImageTaskReturnedImmediately() async throws {
        // GIVEN
        pipelineDelegate.onTaskCreated = { [unowned self] in imageTask = $0 }

        // WHEN
        _ = try await pipeline.image(for: Test.request)

        // THEN
        XCTAssertNotNil(imageTask)
    }

    func testProgressUdpated() async throws {
        // GIVEN
        dataLoader.results[Test.url] = .success(
            (Data(count: 20), URLResponse(url: Test.url, mimeType: "jpeg", expectedContentLength: 20, textEncodingName: nil))
        )

        // WHEN
        do {
            let task = pipeline.imageTask(with: Test.url)
            for await progress in task.progress {
                recordedProgress.append(progress)
            }
            _ = try await task.image
        } catch {
            // Expect decoding to failed because of bogus data
        }

        // THEN
        XCTAssertEqual(recordedProgress, [
            ImageTask.Progress(completed: 10, total: 20),
            ImageTask.Progress(completed: 20, total: 20)
        ])
    }

    func testThatProgressivePreviewsAreDelivered() async throws {
        // GIVEN
        let dataLoader = MockProgressiveDataLoader()
        pipeline = pipeline.reconfigured {
            $0.dataLoader = dataLoader
            $0.isProgressiveDecodingEnabled = true
        }

        // WHEN
        do {
            let task = pipeline.imageTask(with: Test.url)
            Task {
                for await preview in task.previews {
                    recordedPreviews.append(preview)
                    dataLoader.resume()
                }
            }
            _ = try await task.image
        } catch {
            // Expect decoding to failed because of bogus data
        }

        // THEN
        XCTAssertEqual(recordedPreviews.count, 2)
        XCTAssertTrue(recordedPreviews.allSatisfy { $0.container.isPreview })
    }

    // MARK: - Update Priority

    func testUpdatePriority() {
        // GIVEN
        let queue = pipeline.configuration.dataLoadingQueue
        queue.isSuspended = true

        let request = Test.request
        XCTAssertEqual(request.priority, .normal)

        let observer = expect(queue).toEnqueueOperationsWithCount(1)
        let imageTask = pipeline.imageTask(with: request)

        Task.detached {
            try await imageTask.response
        }
        wait()

        // WHEN/THEN
        guard let operation = observer.operations.first else {
            return XCTFail("Failed to find operation")
        }
        expect(operation).toUpdatePriority()
        imageTask.priority = .high
        wait()
    }

    // MARK: - ImageRequest with Async/Await

    func testImageRequestWithAsyncAwaitSuccess() async throws {
        if #available(iOS 15.0, tvOS 15.0, macOS 12.0, watchOS 8.0, *) {
            // GIVEN
            let localURL = Test.url(forResource: "fixture", extension: "jpeg")

            // WHEN
            let request = ImageRequest(id: "test", data: {
                let (data, _) = try await URLSession.shared.data(for: URLRequest(url: localURL))
                return data
            })

            let image = try await pipeline.image(for: request)

            // THEN
            XCTAssertEqual(image.sizeInPixels, CGSize(width: 640, height: 480))
        }
    }

    func testImageRequestWithAsyncAwaitFailure() async throws {
        if #available(iOS 15.0, tvOS 15.0, macOS 12.0, watchOS 8.0, *) {
            // WHEN
            let request = ImageRequest(id: "test", data: {
                throw URLError(networkUnavailableReason: .cellular)
            })

            do {
                _ = try await pipeline.image(for: request)
                XCTFail()
            } catch {
                if case let .dataLoadingFailed(error) = error as? ImagePipeline.Error {
                    XCTAssertEqual((error as? URLError)?.networkUnavailableReason, .cellular)
                } else {
                    XCTFail()
                }
            }
        }
    }

    // MARK: Common Use Cases

    func testLowDataMode() async throws {
        // GIVEN
        let highQualityImageURL = URL(string: "https://example.com/high-quality-image.jpeg")!
        let lowQualityImageURL = URL(string: "https://example.com/low-quality-image.jpeg")!

        dataLoader.results[highQualityImageURL] = .failure(URLError(networkUnavailableReason: .constrained) as NSError)
        dataLoader.results[lowQualityImageURL] = .success((Test.data, Test.urlResponse))

        // WHEN
        let pipeline = self.pipeline!

        // Create the default request to fetch the high quality image.
        var urlRequest = URLRequest(url: highQualityImageURL)
        urlRequest.allowsConstrainedNetworkAccess = false
        let request = ImageRequest(urlRequest: urlRequest)

        // WHEN
        @Sendable func loadImage() async throws -> PlatformImage {
            do {
                return try await pipeline.image(for: request)
            } catch {
                guard let error = (error as? ImagePipeline.Error),
                      (error.dataLoadingError as? URLError)?.networkUnavailableReason == .constrained else {
                    throw error
                }
                return try await pipeline.image(for: lowQualityImageURL)
            }
        }

        _ = try await loadImage()
    }
}

/// We have to mock it because there is no way to construct native `URLError`
/// with a `networkUnavailableReason`.
private struct URLError: Swift.Error {
    var networkUnavailableReason: NetworkUnavailableReason?

    enum NetworkUnavailableReason {
        case cellular
        case expensive
        case constrained
    }
}<|MERGE_RESOLUTION|>--- conflicted
+++ resolved
@@ -89,13 +89,10 @@
 
     func testCancelFromTaskCreated() async throws {
         dataLoader.queue.isSuspended = true
-<<<<<<< HEAD
-=======
-
-        taskDelegate.onTaskCreated = { $0.cancel() }
+        pipelineDelegate.onTaskCreated = { $0.cancel() }
 
         let task = Task {
-            try await pipeline.image(for: Test.url, delegate: taskDelegate)
+            try await pipeline.image(for: Test.url)
         }
 
         var caughtError: Error?
@@ -111,69 +108,8 @@
         dataLoader.queue.isSuspended = true
 
         let task = Task {
-            try await pipeline.image(for: Test.url, delegate: taskDelegate)
-        }
-        task.cancel()
-
-        var caughtError: Error?
-        do {
-            _ = try await task.value
-        } catch {
-            caughtError = error
-        }
-        XCTAssertTrue(caughtError is CancellationError)
-    }
-
-    // MARK: - Load Data
-
-    func testLoadData() async throws {
-        // GIVEN
-        dataLoader.results[Test.url] = .success((Test.data, Test.urlResponse))
->>>>>>> f8c761d2
-
-        pipelineDelegate.onTaskCreated = { $0.cancel() }
-
-        let task = Task {
             try await pipeline.image(for: Test.url)
         }
-
-        var caughtError: Error?
-        do {
-            _ = try await task.value
-        } catch {
-            caughtError = error
-        }
-        XCTAssertTrue(caughtError is CancellationError)
-    }
-
-<<<<<<< HEAD
-    func testCancelImmediately() async throws {
-        dataLoader.queue.isSuspended = true
-=======
-    func testLoadDataCancelImmediately() async throws {
-        dataLoader.queue.isSuspended = true
-
-        let task = Task {
-            try await pipeline.data(for: Test.url)
-        }
-        task.cancel()
-
-        var caughtError: Error?
-        do {
-            _ = try await task.value
-        } catch {
-            caughtError = error
-        }
-        XCTAssertTrue(caughtError is CancellationError)
-    }
-
-    // MARK: - ImageTaskDelegate
->>>>>>> f8c761d2
-
-        let task = Task {
-            try await pipeline.image(for: Test.url)
-        }
-
         task.cancel()
 
         var caughtError: Error?
